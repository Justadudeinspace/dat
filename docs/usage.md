<<<<<<< HEAD
# DAT Usage Guide

The Dev Audit Tool exposes a single `dat` command that accepts a repository path and a collection of
flags to tailor the analysis. This document expands on the quickstart examples from the README.

## Basic invocation

```bash
dat . --report audit.json
```

The command above scans the current directory, honours the default safe thresholds (10 MiB / 1000
lines), and writes a deterministic JSON report to `audit.json`.

## Ignoring files

Provide `-i/--ignore` multiple times to suppress paths via glob patterns:

```bash
dat /src/project --ignore "node_modules" --ignore "*.pyc"
```

The ignore logic applies to directories and files alike.

## Safe vs deep mode

`--safe` is enabled automatically. For large binary heavy repositories, disable it or enable `--deep`
which performs an unrestricted scan:

```bash
# Disable safe mode but keep default thresholds
dat repo --no-safe

# Fully deep scan
dat repo --deep --no-safe
```

Deep mode reads every file regardless of size or line count and is best paired with CI runners.

## Diffing reports

Use `--diff` to compare the current run with a previous JSON report:

```bash
dat repo --report audit.json --diff baseline.json
```

When differences are detected, DAT prints a warning to stdout. Store the generated `audit.json`
artifacts in CI to establish baselines.

## Verbose output

Add `-v/--verbose` to log summary statistics at the end of the run.
=======
# DAT usage guide

The DAT CLI exposes a modern flag set while remaining compatible with older invocations. This guide highlights the most common
workflows introduced in v3.0.0-alpha.1.

## Basic scan

```bash
dat
```

Runs a safe scan against the current working directory and writes `dat-report.jsonl` alongside the repository.

## Safe vs deep mode

- `--safe` (or `-s`) skips large files (>1 MB by default) and binary assets.
- `--deep` (or `-p`) inspects all file types. Combine both flags to keep the size guard while analysing binaries.

## Ignore patterns

```bash
dat --ignore "*.pyc" --ignore "node_modules/"
```

Patterns support `fnmatch` style wildcards and are evaluated relative to the repository root.

## Reports

| Flag | Description |
| ---- | ----------- |
| `-o, --report` | Auto-detect format from extension (`.jsonl`, `.json`, `.pdf`). |
| `--jsonl` | Force JSONL output to a custom path. |
| `--pdf` | Write an additional PDF artefact. |

All reports include the repository fingerprint, timestamp, and resolved LRC metadata when available.

## Diffing results

Use `--diff <path>` to compare against a previous JSON(L) report. DAT prints a regression table when the number of rule
violations increases for tracked files.

## Interactive mode

`--interactive` prompts before scanning the repository, which is useful when working inside CI shells or sensitive environments.

## Signing

By default DAT attempts to GPG-sign every produced artefact and falls back to writing a `.asc` file containing a SHA256 digest.
Disable signing with `--no-sign`.

## Environment variables

- `LRC_CONFIG_PATH` – override the default LRC configuration location.
- `DAT_CONFIG_DIR` – override the encrypted audit log directory.

## Troubleshooting

- Ensure `gpg` is installed when hardware signing is required.
- On systems without `libmagic`, python-magic falls back to mimetype detection but may be less accurate.
- Delete `~/.config/dat/auditlog.key` to rotate the encryption key (previous log entries become unreadable).
>>>>>>> 1c98a3d8
<|MERGE_RESOLUTION|>--- conflicted
+++ resolved
@@ -1,116 +1,381 @@
-<<<<<<< HEAD
-# DAT Usage Guide
-
-The Dev Audit Tool exposes a single `dat` command that accepts a repository path and a collection of
-flags to tailor the analysis. This document expands on the quickstart examples from the README.
-
-## Basic invocation
-
-```bash
+# DAT Enterprise Usage Guide
+
+The Dev Audit Tool (DAT) provides comprehensive security and compliance scanning through a unified `dat` command. This guide covers both basic usage and enterprise features.
+
+## Quick Start
+
+### Basic Scan
+```bash
+# Scan current directory with safe defaults
+dat .
+
+# Generate JSON report
 dat . --report audit.json
-```
-
-The command above scans the current directory, honours the default safe thresholds (10 MiB / 1000
-lines), and writes a deterministic JSON report to `audit.json`.
-
-## Ignoring files
-
-Provide `-i/--ignore` multiple times to suppress paths via glob patterns:
-
-```bash
-dat /src/project --ignore "node_modules" --ignore "*.pyc"
-```
-
-The ignore logic applies to directories and files alike.
-
-## Safe vs deep mode
-
-`--safe` is enabled automatically. For large binary heavy repositories, disable it or enable `--deep`
-which performs an unrestricted scan:
-
-```bash
-# Disable safe mode but keep default thresholds
-dat repo --no-safe
-
-# Fully deep scan
-dat repo --deep --no-safe
-```
-
-Deep mode reads every file regardless of size or line count and is best paired with CI runners.
-
-## Diffing reports
-
-Use `--diff` to compare the current run with a previous JSON report:
-
-```bash
-dat repo --report audit.json --diff baseline.json
-```
-
-When differences are detected, DAT prints a warning to stdout. Store the generated `audit.json`
-artifacts in CI to establish baselines.
-
-## Verbose output
-
-Add `-v/--verbose` to log summary statistics at the end of the run.
-=======
-# DAT usage guide
-
-The DAT CLI exposes a modern flag set while remaining compatible with older invocations. This guide highlights the most common
-workflows introduced in v3.0.0-alpha.1.
-
-## Basic scan
-
-```bash
-dat
-```
-
-Runs a safe scan against the current working directory and writes `dat-report.jsonl` alongside the repository.
-
-## Safe vs deep mode
-
-- `--safe` (or `-s`) skips large files (>1 MB by default) and binary assets.
-- `--deep` (or `-p`) inspects all file types. Combine both flags to keep the size guard while analysing binaries.
-
-## Ignore patterns
-
-```bash
-dat --ignore "*.pyc" --ignore "node_modules/"
-```
-
-Patterns support `fnmatch` style wildcards and are evaluated relative to the repository root.
-
-## Reports
-
-| Flag | Description |
-| ---- | ----------- |
-| `-o, --report` | Auto-detect format from extension (`.jsonl`, `.json`, `.pdf`). |
-| `--jsonl` | Force JSONL output to a custom path. |
-| `--pdf` | Write an additional PDF artefact. |
-
-All reports include the repository fingerprint, timestamp, and resolved LRC metadata when available.
-
-## Diffing results
-
-Use `--diff <path>` to compare against a previous JSON(L) report. DAT prints a regression table when the number of rule
-violations increases for tracked files.
-
-## Interactive mode
-
-`--interactive` prompts before scanning the repository, which is useful when working inside CI shells or sensitive environments.
-
-## Signing
-
-By default DAT attempts to GPG-sign every produced artefact and falls back to writing a `.asc` file containing a SHA256 digest.
-Disable signing with `--no-sign`.
-
-## Environment variables
-
-- `LRC_CONFIG_PATH` – override the default LRC configuration location.
-- `DAT_CONFIG_DIR` – override the encrypted audit log directory.
-
-## Troubleshooting
-
-- Ensure `gpg` is installed when hardware signing is required.
-- On systems without `libmagic`, python-magic falls back to mimetype detection but may be less accurate.
-- Delete `~/.config/dat/auditlog.key` to rotate the encryption key (previous log entries become unreadable).
->>>>>>> 1c98a3d8
+
+# Scan specific repository
+dat /path/to/repo --report /output/audit.json
+```
+
+### Enterprise Scan with LRC Integration
+
+```bash
+# Full enterprise workflow
+dat . --from-lrc --report audit.json --output report.pdf --sign --verbose
+```
+
+## Core Scanning Modes
+
+### Safe Mode (Default)
+
+· Enabled by default: --safe or -s
+· Skips: Files >10MB or >1000 lines
+· Excludes: Binary files by default
+· Best for: Regular development workflows
+
+```bash
+dat . --safe                    # Explicit safe mode (default)
+dat . --no-safe                 # Disable safe mode
+```
+
+### Deep Scan Mode
+
+· Flag: --deep or -p
+· Reads: All files regardless of size or type
+· Includes: Binary file analysis
+· Best for: CI/CD pipelines, security audits
+
+```bash
+# Full deep scan
+dat . --deep
+
+# Deep scan but keep size limits
+dat . --deep --safe
+
+# Unrestricted deep scan
+dat . --deep --no-safe
+```
+
+## File Exclusion Patterns
+
+### Exclude files and directories using glob patterns:
+
+```bash
+# Single pattern
+dat . --ignore "node_modules"
+
+# Multiple patterns
+dat . --ignore "*.pyc" --ignore "*.log" --ignore "temp/"
+
+# Complex patterns
+dat . --ignore "**/__pycache__" --ignore "dist/*" --ignore "*.min.js"
+
+# Pattern files (enterprise feature)
+dat . --ignore-file .daignore
+```
+
+### Pattern Examples
+
+· "*.pyc" - All Python cache files
+· "node_modules/" - Node.js dependencies directory
+· "**/test*" - All files starting with 'test' in any directory
+· "*.{log,tmp}" - Files with .log or .tmp extensions
+
+## Comprehensive Reporting
+
+### Report Formats
+
+Format Flag Description Use Case
+JSONL --jsonl <path> JSON Lines format CI/CD integration
+JSON --report <path> Standard JSON Manual review
+PDF --pdf <path> Printable report Compliance audits
+Auto -o/--output <path> Format by extension Flexible output
+
+### Report Generation Examples
+
+```bash
+# Multiple report formats
+dat . --jsonl scan.jsonl --pdf report.pdf
+
+# Auto-detect format from extension
+dat . --output scan.json    # Creates JSON
+dat . --output scan.jsonl   # Creates JSONL  
+dat . --output report.pdf   # Creates PDF
+
+# Default behavior (no output flags)
+# Creates dat-report.jsonl in current directory
+dat .
+```
+
+## Report Content
+
+### All reports include:
+
+· Repository fingerprint (SHA256)
+· Scan timestamp and duration
+· File statistics and violation summary
+· LRC metadata (when using --from-lrc)
+· User and environment context
+
+## Advanced Comparison Features
+
+### Diff Against Baseline
+
+```bash
+# Compare with previous scan
+dat . --report current.json --diff baseline.json
+
+# CI pipeline integration
+dat . --diff previous-scan.json --no-critical-violations
+```
+
+### Diff Output Examples
+
+```
+[WARNING] Differences detected compared to baseline
+[REGression] src/config.py: violations increased from 2 to 5
+[IMPROVEMENT] src/utils.py: violations decreased from 8 to 1
+[NEW] src/auth.py: 3 new violations
+```
+
+### Exit Codes for CI Integration
+
+· 0: No differences or improvements
+· 3: New violations detected (regressions)
+· 1: Critical violations exceed threshold
+
+## Enterprise Integration
+
+### LRC Metadata Integration
+
+```bash
+# Auto-detect LRC configuration
+dat . --from-lrc
+
+# Custom LRC config path
+dat . --from-lrc /etc/enterprise/lrc-config.json
+
+# Full enterprise scan
+dat . --from-lrc --sign --report audit.json --output compliance.pdf
+```
+
+### Artifact Signing
+
+```bash
+# Enable signing (default)
+dat . --sign
+
+# Disable signing
+dat . --no-sign
+
+# Verify signatures
+gpg --verify audit.json.asc audit.json
+```
+
+### Interactive Mode
+
+```bash
+# Confirm before scanning
+dat . --interactive
+? Scan repository at /home/user/repo? [y/N]: y
+
+# CI-friendly with defaults
+dat . --interactive --no-prompt-once
+```
+
+## Performance Tuning
+
+### Resource Limits
+
+```bash
+# Custom size limits
+dat . --max-size 5242880      # 5MB limit
+dat . --max-lines 5000        # 5000 lines per file
+
+# Memory optimization for large repos
+dat . --batch-size 1000 --parallel-scans 4
+```
+
+### Scan Optimization
+
+```bash
+# Fast scan (skip binary analysis)
+dat . --fast
+
+# Focus on specific file types
+dat . --include "*.py" --include "*.js"
+
+# Exclude generated files
+dat . --ignore "dist/" --ignore "build/" --ignore "*.min.*"
+```
+
+## Environment Configuration
+
+### Configuration Files
+
+```bash
+# Global configuration
+~/.config/dat/config.json
+
+# Project-specific configuration
+./.dat/config.json
+```
+
+### Environment Variables
+
+Variable Purpose Default
+LRC_CONFIG_PATH LRC configuration file ~/.config/lrc/dat_integration.json
+DAT_CONFIG_DIR DAT configuration directory ~/.config/dat/
+DAT_LOG_LEVEL Logging verbosity INFO
+DAT_NO_COLOR Disable colored output false
+DAT_DEBUG Enable debug output false
+
+### Example Configuration
+
+```bash
+# Set custom LRC config
+export LRC_CONFIG_PATH=/opt/enterprise/lrc.json
+
+# Enable debug mode
+export DAT_DEBUG=1
+
+# Disable colors for CI
+export DAT_NO_COLOR=1
+```
+
+## Troubleshooting Guide
+
+### Common Issues
+
+#### GPGSigning Failures
+
+```bash
+# Check GPG installation
+gpg --version
+
+# List available keys
+gpg --list-secret-keys
+
+# Configure DAT to use specific key
+export DAT_SIGNING_KEY=ABCD1234
+```
+
+#### File Detection Issues
+
+```bash
+# Install libmagic for better file type detection
+sudo apt-get install libmagic1  # Ubuntu/Debian
+brew install libmagic           # macOS
+
+# Use fallback mode
+dat . --no-magic
+```
+
+#### Performance Problems
+
+```bash
+# Reduce parallelism for resource-constrained environments
+dat . --parallel-scans 2
+
+# Limit memory usage
+dat . --max-memory 1024
+
+# Enable progress monitoring
+dat . --progress
+```
+
+#### Debug Mode
+
+```bash
+# Enable verbose debugging
+dat . --verbose --debug
+
+# Environment debug mode
+DAT_DEBUG=1 dat . --from-lrc
+
+# Profile performance
+dat . --profile --report profile.json
+```
+
+### Recovery Procedures
+
+#### Reset Configuration
+
+```bash
+# Remove corrupted configuration
+rm -rf ~/.config/dat/
+
+# Regenerate default config
+dat --init-config
+```
+
+#### Rotate Encryption Keys
+
+```bash
+# Backup existing logs
+cp -r ~/.config/dat/ ~/.config/dat.backup/
+
+# Remove key (previous logs become unreadable)
+rm ~/.config/dat/auditlog.key
+
+# New key will be generated on next run
+dat . --report new-scan.json
+```
+
+### CI/CD Integration Examples
+
+#### GitHub Actions
+
+```yaml
+- name: Security Audit
+  run: |
+    dat . --from-lrc --report audit.json --diff baseline.json
+    if [ $? -eq 3 ]; then
+      echo "New violations detected"
+      exit 1
+    fi
+```
+
+#### GitLab CI
+
+```yaml
+security_scan:
+  script:
+    - dat . --from-lrc --report audit.json --sign
+  artifacts:
+    paths:
+      - audit.json
+      - audit.json.asc
+```
+
+#### Jenkins Pipeline
+
+```groovy
+stage('Security Audit') {
+  steps {
+    sh 'dat . --from-lrc --report audit.json --no-critical-violations'
+    archiveArtifacts 'audit.json, audit.json.asc'
+  }
+}
+```
+
+### Best Practices
+
+#### Regular Scanning
+
+```bash
+# Daily development scan
+dat . --safe --report scan-$(date +%Y%m%d).jsonl
+
+# Pre-commit hook
+dat . --staged --report pre-commit-scan.jsonl
+
+# Release validation
+dat . --deep --from-lrc --sign --report release-audit.json
+```
+
+## Configuration Management
+
+· Store .daignore files in repositories
+· Use environment-specific LRC configurations
+· Regular key rotation for signing certificates
+· Monitor scan performance and adjust limits