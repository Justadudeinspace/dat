<<<<<<< HEAD
import json
=======
from __future__ import annotations

import json
import os
import subprocess
import sys
>>>>>>> 1c98a3d8
from pathlib import Path

import pytest

<<<<<<< HEAD
from dat import __version__, cli


def test_version_flag_prints_version(capsys):
    with pytest.raises(SystemExit) as exc:
        cli.parse_args(["--version"])
    assert exc.value.code == 0
    assert capsys.readouterr().out.strip() == __version__


def test_cli_generates_json_report(tmp_path, capsys):
    repo = tmp_path / "repo"
    repo.mkdir()
    (repo / "file.txt").write_text("content", encoding="utf-8")
    report_path = tmp_path / "report.json"

    exit_code = cli.main([str(repo), "--report", str(report_path)])

    assert exit_code == 0
    assert report_path.exists()
    payload = json.loads(report_path.read_text(encoding="utf-8"))
    assert payload["metadata"]["dat_version"] == __version__


def test_cli_from_lrc_writes_audit(tmp_path):
    repo = tmp_path / "repo"
    repo.mkdir()
    (repo / "file.txt").write_text("content", encoding="utf-8")
    (repo / ".lrc-build.json").write_text(json.dumps({"project": "demo"}), encoding="utf-8")

    exit_code = cli.main([str(repo), "--from-lrc"])

    assert exit_code == 0
    audit_path = repo / ".lrc-audit.json"
    assert audit_path.exists()
=======

@pytest.fixture()
def sample_repo(tmp_path: Path) -> Path:
    repo = tmp_path / "repo"
    repo.mkdir()
    (repo / "code.py").write_text("print('hello')\n# TODO: fix\n", encoding="utf-8")
    (repo / "binary.bin").write_bytes(b"\x00\x01\x02")
    return repo


def run_cli(args: list[str], env: dict[str, str] | None = None, cwd: Path | None = None) -> subprocess.CompletedProcess:
    cmd = [sys.executable, "-m", "dat.cli", *args]
    merged_env = os.environ.copy()
    merged_env.setdefault("PYTHONWARNINGS", "ignore")
    src_path = Path(__file__).resolve().parents[1] / "src"
    merged_env["PYTHONPATH"] = os.pathsep.join(
        [str(src_path)] + ([merged_env["PYTHONPATH"]] if "PYTHONPATH" in merged_env else [])
    )
    if env:
        merged_env.update(env)
    return subprocess.run(
        cmd,
        cwd=cwd,
        env=merged_env,
        stdout=subprocess.PIPE,
        stderr=subprocess.PIPE,
        text=True,
        check=False,
    )


def test_cli_generates_signed_report(tmp_path: Path, sample_repo: Path) -> None:
    output = tmp_path / "report.jsonl"
    config_dir = tmp_path / "config"
    result = run_cli(
        ["--safe", "--report", str(output), str(sample_repo)],
        env={
            "DAT_CONFIG_DIR": str(config_dir),
            "NO_COLOR": "1",
        },
    )
    assert result.returncode == 0, result.stderr
    assert output.exists()
    data = json.loads(output.read_text(encoding="utf-8").splitlines()[0])
    assert data["repo"] == sample_repo.name
    assert "fingerprint" in data
    signature = output.with_suffix(output.suffix + ".asc")
    assert signature.exists()
    # ensure encrypted audit log exists
    log_file = config_dir / "auditlog.jsonl"
    assert log_file.exists()
    assert log_file.stat().st_size > 0


def test_cli_diff_detection(tmp_path: Path, sample_repo: Path) -> None:
    baseline = tmp_path / "baseline.json"
    config_dir = tmp_path / "config"
    baseline_result = run_cli(
        ["--report", str(baseline), str(sample_repo)],
        env={
            "DAT_CONFIG_DIR": str(config_dir),
            "NO_COLOR": "1",
        },
    )
    assert baseline_result.returncode == 0, baseline_result.stderr
    # introduce additional violation
    original = (sample_repo / "code.py").read_text(encoding="utf-8")
    (sample_repo / "code.py").write_text(original + "API_KEY=123\n", encoding="utf-8")
    result = run_cli(
        ["--report", str(tmp_path / "second.json"), "--diff", str(baseline), str(sample_repo)],
        env={
            "DAT_CONFIG_DIR": str(config_dir),
            "NO_COLOR": "1",
        },
    )
    assert result.returncode == 0
    assert "Policy regressions" in result.stdout
>>>>>>> 1c98a3d8
<|MERGE_RESOLUTION|>--- conflicted
+++ resolved
@@ -1,74 +1,98 @@
-<<<<<<< HEAD
-import json
-=======
 from __future__ import annotations
 
 import json
 import os
 import subprocess
 import sys
->>>>>>> 1c98a3d8
 from pathlib import Path
+from typing import Any
 
 import pytest
 
-<<<<<<< HEAD
 from dat import __version__, cli
 
-
-def test_version_flag_prints_version(capsys):
-    with pytest.raises(SystemExit) as exc:
-        cli.parse_args(["--version"])
-    assert exc.value.code == 0
-    assert capsys.readouterr().out.strip() == __version__
-
-
-def test_cli_generates_json_report(tmp_path, capsys):
-    repo = tmp_path / "repo"
-    repo.mkdir()
-    (repo / "file.txt").write_text("content", encoding="utf-8")
-    report_path = tmp_path / "report.json"
-
-    exit_code = cli.main([str(repo), "--report", str(report_path)])
-
-    assert exit_code == 0
-    assert report_path.exists()
-    payload = json.loads(report_path.read_text(encoding="utf-8"))
-    assert payload["metadata"]["dat_version"] == __version__
-
-
-def test_cli_from_lrc_writes_audit(tmp_path):
-    repo = tmp_path / "repo"
-    repo.mkdir()
-    (repo / "file.txt").write_text("content", encoding="utf-8")
-    (repo / ".lrc-build.json").write_text(json.dumps({"project": "demo"}), encoding="utf-8")
-
-    exit_code = cli.main([str(repo), "--from-lrc"])
-
-    assert exit_code == 0
-    audit_path = repo / ".lrc-audit.json"
-    assert audit_path.exists()
-=======
 
 @pytest.fixture()
 def sample_repo(tmp_path: Path) -> Path:
-    repo = tmp_path / "repo"
+    """Create a sample repository with various file types for testing."""
+    repo = tmp_path / "test_repo"
     repo.mkdir()
-    (repo / "code.py").write_text("print('hello')\n# TODO: fix\n", encoding="utf-8")
-    (repo / "binary.bin").write_bytes(b"\x00\x01\x02")
+    
+    # Create source code files
+    (repo / "main.py").write_text("print('hello world')\n# TODO: fix this later\n", encoding="utf-8")
+    (repo / "config.py").write_text("DATABASE_URL = 'postgresql://localhost:5432'\nAPI_KEY = 'test123'\n", encoding="utf-8")
+    (repo / "utils.py").write_text("import os\nimport sys\n\ndef helper():\n    pass\n", encoding="utf-8")
+    
+    # Create documentation
+    (repo / "README.md").write_text("# Test Repository\n\nThis is a test repo for DAT scanning.\n", encoding="utf-8")
+    
+    # Create binary file
+    (repo / "binary.bin").write_bytes(b"\x00\x01\x02\x03\x04\x05")
+    
+    # Create hidden file
+    (repo / ".env").write_text("SECRET_KEY=abc123\nDEBUG=True\n", encoding="utf-8")
+    
+    # Create subdirectory structure
+    (repo / "src").mkdir()
+    (repo / "src" / "__init__.py").write_text("", encoding="utf-8")
+    (repo / "src" / "module.py").write_text("class TestClass:\n    pass\n", encoding="utf-8")
+    
     return repo
 
 
+@pytest.fixture()
+def lrc_config_repo(tmp_path: Path) -> Path:
+    """Create a repository with LRC configuration for integration testing."""
+    repo = tmp_path / "lrc_repo"
+    repo.mkdir()
+    
+    # Create sample code
+    (repo / "app.py").write_text("import os\n\nDEBUG = True\n", encoding="utf-8")
+    
+    # Create LRC build metadata
+    lrc_build = {
+        "build_id": "test-build-123",
+        "commit_hash": "a1b2c3d4e5f6",
+        "branch": "main",
+        "version": "1.0.0",
+        "artifacts": ["app.py", "requirements.txt"]
+    }
+    (repo / ".lrc-build.json").write_text(json.dumps(lrc_build), encoding="utf-8")
+    
+    return repo
+
+
 def run_cli(args: list[str], env: dict[str, str] | None = None, cwd: Path | None = None) -> subprocess.CompletedProcess:
+    """
+    Run DAT CLI as a subprocess for integration testing.
+    
+    Args:
+        args: Command line arguments
+        env: Environment variables
+        cwd: Working directory
+        
+    Returns:
+        CompletedProcess with returncode, stdout, stderr
+    """
     cmd = [sys.executable, "-m", "dat.cli", *args]
     merged_env = os.environ.copy()
+    
+    # Set up Python path and warnings
     merged_env.setdefault("PYTHONWARNINGS", "ignore")
     src_path = Path(__file__).resolve().parents[1] / "src"
-    merged_env["PYTHONPATH"] = os.pathsep.join(
-        [str(src_path)] + ([merged_env["PYTHONPATH"]] if "PYTHONPATH" in merged_env else [])
-    )
+    python_paths = [str(src_path)]
+    if "PYTHONPATH" in merged_env:
+        python_paths.append(merged_env["PYTHONPATH"])
+    merged_env["PYTHONPATH"] = os.pathsep.join(python_paths)
+    
+    # Disable colors for consistent test output
+    merged_env["NO_COLOR"] = "1"
+    merged_env["DAT_NO_COLOR"] = "1"
+    
+    # Update with test-specific environment
     if env:
         merged_env.update(env)
+    
     return subprocess.run(
         cmd,
         cwd=cwd,
@@ -76,54 +100,285 @@
         stdout=subprocess.PIPE,
         stderr=subprocess.PIPE,
         text=True,
+        timeout=30,  # Prevent hanging tests
         check=False,
     )
 
 
+def test_version_flag_prints_version(capsys: pytest.CaptureFixture) -> None:
+    """Test that --version flag prints version and exits successfully."""
+    with pytest.raises(SystemExit) as exc:
+        cli.parse_args(["--version"])
+    assert exc.value.code == 0
+    captured = capsys.readouterr()
+    assert captured.out.strip() == __version__
+    assert captured.err == ""
+
+
+def test_cli_generates_json_report(tmp_path: Path, sample_repo: Path) -> None:
+    """Test basic JSON report generation."""
+    report_path = tmp_path / "report.json"
+    
+    exit_code = cli.main([str(sample_repo), "--report", str(report_path)])
+    
+    assert exit_code == 0
+    assert report_path.exists()
+    
+    # Validate report structure
+    payload = json.loads(report_path.read_text(encoding="utf-8"))
+    assert payload["metadata"]["dat_version"] == __version__
+    assert "scan" in payload
+    assert "findings" in payload
+    assert "files" in payload["scan"]
+
+
+def test_cli_from_lrc_writes_audit(tmp_path: Path, lrc_config_repo: Path) -> None:
+    """Test LRC integration writes audit file."""
+    exit_code = cli.main([str(lrc_config_repo), "--from-lrc"])
+    
+    assert exit_code == 0
+    audit_path = lrc_config_repo / ".lrc-audit.json"
+    assert audit_path.exists()
+    
+    # Validate audit file content
+    audit_data = json.loads(audit_path.read_text(encoding="utf-8"))
+    assert "metadata" in audit_data
+    assert "summary" in audit_data
+    assert "findings" in audit_data
+    assert "build_context" in audit_data
+
+
 def test_cli_generates_signed_report(tmp_path: Path, sample_repo: Path) -> None:
+    """Test report generation with signing and audit logging."""
     output = tmp_path / "report.jsonl"
     config_dir = tmp_path / "config"
+    
     result = run_cli(
         ["--safe", "--report", str(output), str(sample_repo)],
         env={
             "DAT_CONFIG_DIR": str(config_dir),
-            "NO_COLOR": "1",
         },
     )
-    assert result.returncode == 0, result.stderr
+    
+    assert result.returncode == 0, f"CLI failed: {result.stderr}"
     assert output.exists()
+    
+    # Validate report content
     data = json.loads(output.read_text(encoding="utf-8").splitlines()[0])
     assert data["repo"] == sample_repo.name
     assert "fingerprint" in data
+    assert "timestamp" in data
+    assert "user" in data
+    assert "report" in data
+    
+    # Check signature file
     signature = output.with_suffix(output.suffix + ".asc")
     assert signature.exists()
-    # ensure encrypted audit log exists
+    assert signature.stat().st_size > 0
+    
+    # Verify encrypted audit log
     log_file = config_dir / "auditlog.jsonl"
     assert log_file.exists()
     assert log_file.stat().st_size > 0
 
 
 def test_cli_diff_detection(tmp_path: Path, sample_repo: Path) -> None:
+    """Test diff functionality for detecting changes between scans."""
     baseline = tmp_path / "baseline.json"
     config_dir = tmp_path / "config"
+    
+    # Create baseline scan
     baseline_result = run_cli(
         ["--report", str(baseline), str(sample_repo)],
         env={
             "DAT_CONFIG_DIR": str(config_dir),
-            "NO_COLOR": "1",
         },
     )
-    assert baseline_result.returncode == 0, baseline_result.stderr
-    # introduce additional violation
-    original = (sample_repo / "code.py").read_text(encoding="utf-8")
-    (sample_repo / "code.py").write_text(original + "API_KEY=123\n", encoding="utf-8")
+    assert baseline_result.returncode == 0, f"Baseline scan failed: {baseline_result.stderr}"
+    
+    # Introduce additional violation
+    original_content = (sample_repo / "config.py").read_text(encoding="utf-8")
+    (sample_repo / "config.py").write_text(
+        original_content + "\n# New violation\nSECRET_KEY = 'very-secret-key-123'\n", 
+        encoding="utf-8"
+    )
+    
+    # Run comparison scan
+    second_report = tmp_path / "second.json"
     result = run_cli(
-        ["--report", str(tmp_path / "second.json"), "--diff", str(baseline), str(sample_repo)],
+        ["--report", str(second_report), "--diff", str(baseline), str(sample_repo)],
         env={
             "DAT_CONFIG_DIR": str(config_dir),
-            "NO_COLOR": "1",
         },
     )
+    
     assert result.returncode == 0
-    assert "Policy regressions" in result.stdout
->>>>>>> 1c98a3d8
+    assert "Policy regressions" in result.stdout or "Differences detected" in result.stdout
+
+
+def test_cli_safe_mode_respects_limits(tmp_path: Path, sample_repo: Path) -> None:
+    """Test that safe mode respects file size and line limits."""
+    # Create a large file that should be skipped in safe mode
+    large_file = sample_repo / "large_file.txt"
+    large_content = "line\n" * 2000  # 2000 lines > default 1000 limit
+    large_file.write_text(large_content, encoding="utf-8")
+    
+    report_path = tmp_path / "safe_report.json"
+    exit_code = cli.main([str(sample_repo), "--safe", "--report", str(report_path)])
+    
+    assert exit_code == 0
+    assert report_path.exists()
+    
+    payload = json.loads(report_path.read_text(encoding="utf-8"))
+    scanned_files = payload["scan"]["files"]
+    
+    # The large file should be skipped in safe mode
+    large_file_scanned = any(f["path"] == str(large_file.relative_to(sample_repo)) for f in scanned_files)
+    assert not large_file_scanned, "Large file should be skipped in safe mode"
+
+
+def test_cli_deep_mode_includes_all_files(tmp_path: Path, sample_repo: Path) -> None:
+    """Test that deep mode includes files that would be skipped in safe mode."""
+    # Create files that would normally be skipped
+    large_file = sample_repo / "large.txt"
+    large_file.write_text("x" * (11 * 1024 * 1024), encoding="utf-8")  # 11MB > 10MB default
+    
+    binary_file = sample_repo / "binary.data"
+    binary_file.write_bytes(b"\x00" * 1024)
+    
+    report_path = tmp_path / "deep_report.json"
+    exit_code = cli.main([str(sample_repo), "--deep", "--report", str(report_path)])
+    
+    assert exit_code == 0
+    assert report_path.exists()
+    
+    payload = json.loads(report_path.read_text(encoding="utf-8"))
+    scanned_files = [f["path"] for f in payload["scan"]["files"]]
+    
+    # Both files should be included in deep mode
+    assert str(large_file.relative_to(sample_repo)) in scanned_files
+    assert str(binary_file.relative_to(sample_repo)) in scanned_files
+
+
+def test_cli_ignore_patterns(tmp_path: Path, sample_repo: Path) -> None:
+    """Test file exclusion with ignore patterns."""
+    report_path = tmp_path / "ignore_report.json"
+    
+    exit_code = cli.main([
+        str(sample_repo), 
+        "--report", str(report_path),
+        "--ignore", "*.py",
+        "--ignore", "*.bin"
+    ])
+    
+    assert exit_code == 0
+    assert report_path.exists()
+    
+    payload = json.loads(report_path.read_text(encoding="utf-8"))
+    scanned_files = [f["path"] for f in payload["scan"]["files"]]
+    
+    # Python and binary files should be excluded
+    py_files = [f for f in scanned_files if f.endswith('.py')]
+    bin_files = [f for f in scanned_files if f.endswith('.bin')]
+    
+    assert len(py_files) == 0, "Python files should be ignored"
+    assert len(bin_files) == 0, "Binary files should be ignored"
+
+
+def test_cli_interactive_mode(tmp_path: Path, sample_repo: Path, monkeypatch: pytest.MonkeyPatch) -> None:
+    """Test interactive mode with user confirmation."""
+    # Simulate user input 'y' for confirmation
+    monkeypatch.setattr('builtins.input', lambda _: 'y')
+    
+    report_path = tmp_path / "interactive_report.json"
+    exit_code = cli.main([
+        str(sample_repo),
+        "--interactive",
+        "--report", str(report_path)
+    ])
+    
+    assert exit_code == 0
+    assert report_path.exists()
+
+
+def test_cli_verbose_output(tmp_path: Path, sample_repo: Path, capsys: pytest.CaptureFixture) -> None:
+    """Test verbose mode provides detailed output."""
+    report_path = tmp_path / "verbose_report.json"
+    
+    exit_code = cli.main([
+        str(sample_repo),
+        "--verbose",
+        "--report", str(report_path)
+    ])
+    
+    assert exit_code == 0
+    captured = capsys.readouterr()
+    
+    # Verbose mode should output scan statistics
+    assert "scanned" in captured.out.lower() or "files" in captured.out.lower()
+
+
+def test_cli_invalid_path_handling() -> None:
+    """Test graceful handling of invalid repository paths."""
+    invalid_path = "/nonexistent/path/that/does/not/exist"
+    
+    exit_code = cli.main([invalid_path])
+    
+    assert exit_code != 0  # Should return error code for invalid path
+
+
+def test_cli_pdf_report_generation(tmp_path: Path, sample_repo: Path) -> None:
+    """Test PDF report generation."""
+    pdf_path = tmp_path / "report.pdf"
+    
+    exit_code = cli.main([
+        str(sample_repo),
+        "--pdf", str(pdf_path)
+    ])
+    
+    assert exit_code == 0
+    assert pdf_path.exists()
+    assert pdf_path.stat().st_size > 0
+
+
+def test_cli_multiple_output_formats(tmp_path: Path, sample_repo: Path) -> None:
+    """Test generating multiple report formats simultaneously."""
+    json_path = tmp_path / "report.json"
+    pdf_path = tmp_path / "report.pdf"
+    jsonl_path = tmp_path / "report.jsonl"
+    
+    exit_code = cli.main([
+        str(sample_repo),
+        "--report", str(json_path),
+        "--pdf", str(pdf_path),
+        "--jsonl", str(jsonl_path)
+    ])
+    
+    assert exit_code == 0
+    assert json_path.exists()
+    assert pdf_path.exists()
+    assert jsonl_path.exists()
+
+
+def test_cli_no_sign_option(tmp_path: Path, sample_repo: Path) -> None:
+    """Test that --no-sign disables artifact signing."""
+    report_path = tmp_path / "unsigned_report.json"
+    config_dir = tmp_path / "config"
+    
+    result = run_cli(
+        ["--report", str(report_path), "--no-sign", str(sample_repo)],
+        env={
+            "DAT_CONFIG_DIR": str(config_dir),
+        },
+    )
+    
+    assert result.returncode == 0
+    assert report_path.exists()
+    
+    # Signature file should not exist when --no-sign is used
+    signature = report_path.with_suffix(report_path.suffix + ".asc")
+    assert not signature.exists()
+
+
+if __name__ == "__main__":
+    pytest.main([__file__, "-v"])